--- conflicted
+++ resolved
@@ -89,11 +89,7 @@
 #[derive(Resource)]
 pub(crate) struct PhysicalResourceStorage<T: MetaDataRenderAsset> {
     pub asset_server: AssetServer,
-<<<<<<< HEAD
     pub(crate) slot: containers::SlotMap<PhysicalState<T::Loaded>, VirtualResource>,
-=======
-    pub slot: containers::SlotMap<PhysicalState<T::Loaded>, VirtualResource>,
->>>>>>> 43590782
     /// Map asset handles to virtual resource handles
     asset_mapping: HashMap<AssetHandle<T::Asset>, VirtualResource>,
     asset_mapping_reverse: HashMap<VirtualResource, AssetHandle<T::Asset>>,
@@ -128,7 +124,6 @@
     /// Allocate a virtual resource handle that is in the process of loading
     #[allow(dead_code)]
     pub fn get_virtual_handle(&mut self, lifetime: Option<u32>) -> VirtualResource {
-<<<<<<< HEAD
         let mut slot = self.slot.insert(PhysicalState::Loading);
         
         // Set up drop semantics if this is not a deferred deletion resource
@@ -137,17 +132,17 @@
             slot.set_drop_semantics(Some(self.drop_send.clone()));
         }
         
-=======
-        let slot = self.slot.insert(PhysicalState::Loading);
->>>>>>> 43590782
         match lifetime {
+            None => slot,
             None => slot,
             Some(lifetime) => {
                 let deletion_slot = self
                     .deferred_deletion
                     .entry(slot.clone())
+                    .entry(slot.clone())
                     .or_default();
                 deletion_slot.lifetime = lifetime;
+                slot
                 slot
             }
         }
@@ -160,6 +155,7 @@
         physical_resource: T::Loaded,
     ) -> Option<T::Loaded> {
         self.slot
+            .get_mut(virtual_resource.clone())
             .get_mut(virtual_resource.clone())
             .and_then(|option| option.replace(physical_resource))
     }
@@ -183,6 +179,7 @@
         physical_resource: T::Loaded,
     ) -> Option<T::Loaded> {
         self.slot
+            .get_mut(virtual_resource.clone())
             .get_mut(virtual_resource.clone())
             .and_then(|option| {
                 // reset lifetime
@@ -201,6 +198,7 @@
         let virtual_handle = self.get_virtual_handle(lifetime);
         if lifetime.map(|v| v > 0).unwrap_or(false) {
             let deletion = self.deferred_deletion.get_mut(&virtual_handle).unwrap(); // unwrap should be *fine* here, since [`Self::get_virtual_handle`] properly sets up the deletion entry.
+            let deletion = self.deferred_deletion.get_mut(&virtual_handle).unwrap(); // unwrap should be *fine* here, since [`Self::get_virtual_handle`] properly sets up the deletion entry.
             deletion.reset();
             deletion.virtual_resource.replace(virtual_handle.clone());
         }
@@ -216,6 +214,7 @@
     /// Attempt to resolve a virtual resource
     pub fn resolve(&mut self, virtual_resource: &VirtualResource) -> Option<&T::Loaded> {
         self.slot
+            .get(virtual_resource.clone())
             .get(virtual_resource.clone())
             .and_then(|option| match option.as_ref() {
                 None => None,
@@ -253,6 +252,7 @@
             let old = self
                 .slot
                 .get_mut(virtual_resource.clone())
+                .get_mut(virtual_resource.clone())
                 .unwrap();
             if !old.is_some() {
                 old.replace(physical_resource);
@@ -275,6 +275,7 @@
         // remove dropped
         while let Ok(virtual_resource) = self.drop_recv.try_recv() {
             if let Ok(t) = self.slot.remove(virtual_resource.clone()) {
+            if let Ok(t) = self.slot.remove(virtual_resource.clone()) {
                 self.asset_mapping_reverse
                     .remove(&virtual_resource)
                     .map(|vr| self.asset_mapping.remove(&vr));
@@ -296,6 +297,7 @@
         let is_unloaded = self
             .slot
             .get(virtual_handle.clone())
+            .get(virtual_handle.clone())
             .map(|state| state.is_none())
             .unwrap_or(false);
         if is_unloaded {
@@ -305,6 +307,7 @@
                 deferred_deletion.reset();
             }
             // apply lock
+            if let Some(slot) = self.slot.get_mut(virtual_handle.clone()) {
             if let Some(slot) = self.slot.get_mut(virtual_handle.clone()) {
                 *slot = PhysicalState::Loading;
             }
@@ -341,19 +344,18 @@
             .unwrap_or(true)
         {
             let virtual_resource = {
-<<<<<<< HEAD
                 let mut slot = self.slot.insert(PhysicalState::Empty);
                 slot.set_drop_semantics(Some(self.drop_send.clone()));
                 
-=======
-                let slot = self.slot.insert(PhysicalState::Empty);
->>>>>>> 43590782
                 let deletion_slot = self
                     .deferred_deletion
                     .entry(slot.downgrade())
+                    .entry(slot.downgrade())
                     .or_default();
                 deletion_slot.virtual_resource = Some(slot.clone());
+                deletion_slot.virtual_resource = Some(slot.clone());
                 deletion_slot.lifetime = lifetime;
+                slot
                 slot
             }
             .downgrade();
@@ -378,6 +380,7 @@
             .and_then(|vr| vr.upgrade())
         {
             self.slot
+                .get(vr.clone())?
                 .get(vr.clone())?
                 .as_ref()
                 .map(|buf| {
